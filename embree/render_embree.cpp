#include "render_embree.h"
#include <algorithm>
#include <chrono>
#include <iostream>
#include <limits>
#include <numeric>
#include <pmmintrin.h>
#include <tbb/parallel_for.h>
#include <util.h>
#include <xmmintrin.h>
#include "render_embree_ispc.h"
#include <glm/ext.hpp>

RenderEmbree::RenderEmbree()
{
    _MM_SET_FLUSH_ZERO_MODE(_MM_FLUSH_ZERO_ON);
    _MM_SET_DENORMALS_ZERO_MODE(_MM_DENORMALS_ZERO_ON);
    device = rtcNewDevice(NULL);
}

RenderEmbree::~RenderEmbree()
{
    rtcReleaseDevice(device);
}

std::string RenderEmbree::name()
{
    return "Embree (w/ TBB & ISPC)";
}

void RenderEmbree::initialize(const int fb_width, const int fb_height)
{
    frame_id = 0;
    fb_dims = glm::ivec2(fb_width, fb_height);
    img.resize(fb_width * fb_height);

    const glm::uvec2 ntiles(fb_dims.x / tile_size.x + (fb_dims.x % tile_size.x != 0 ? 1 : 0),
                            fb_dims.y / tile_size.y + (fb_dims.y % tile_size.y != 0 ? 1 : 0));
    tiles.resize(ntiles.x * ntiles.y);
    ray_stats.resize(tiles.size());
    for (size_t i = 0; i < tiles.size(); ++i) {
        tiles[i].resize(tile_size.x * tile_size.y * 3, 0.f);
        ray_stats[i].resize(tile_size.x * tile_size.y, 0);
    }
}

void RenderEmbree::set_scene(const Scene &scene)
{
    frame_id = 0;

    std::vector<std::shared_ptr<embree::TriangleMesh>> meshes;
    for (const auto &mesh : scene.meshes) {
        std::vector<std::shared_ptr<embree::Geometry>> geometries;
        for (const auto &geom : mesh.geometries) {
<<<<<<< HEAD
            geometries.push_back(std::make_shared<embree::Geometry>(
                device, geom.vertices, geom.indices, geom.normals, geom.uvs));
=======
            geometries.push_back(std::make_shared<embree::Geometry>(device,
                                                                    geom.vertices,
                                                                    geom.indices,
                                                                    geom.normals,
                                                                    geom.uvs,
                                                                    geom.material_id));
>>>>>>> 6183efa1
        }

        meshes.push_back(std::make_shared<embree::TriangleMesh>(device, geometries));
    }

    std::vector<std::shared_ptr<embree::Instance>> instances;
    for (const auto &inst : scene.instances) {
        instances.push_back(std::make_shared<embree::Instance>(
            device, meshes[inst.mesh_id], inst.transform, inst.material_ids));
    }

    scene_bvh = std::make_shared<embree::TopLevelBVH>(device, instances);

    textures = scene.textures;

    // Linearize any sRGB textures beforehand, since we don't have fancy sRGB texture
    // interpolation support in hardware
    tbb::parallel_for(size_t(0), textures.size(), [&](size_t i) {
        auto &img = textures[i];
        if (img.color_space == LINEAR) {
            return;
        }
        img.color_space = LINEAR;
        const int convert_channels = std::min(3, img.channels);
        tbb::parallel_for(size_t(0), size_t(img.width) * img.height, [&](size_t px) {
            for (int c = 0; c < convert_channels; ++c) {
                float x = img.img[px * img.channels + c] / 255.f;
                x = srgb_to_linear(x);
                img.img[px * img.channels + c] = glm::clamp(x * 255.f, 0.f, 255.f);
            }
        });
    });

    ispc_textures.reserve(textures.size());
    std::transform(textures.begin(),
                   textures.end(),
                   std::back_inserter(ispc_textures),
                   [](const Image &img) { return embree::ISPCTexture2D(img); });

    material_params.reserve(scene.materials.size());
    for (const auto &m : scene.materials) {
        embree::MaterialParams p;

        p.base_color = m.base_color;
        p.metallic = m.metallic;
        p.specular = m.specular;
        p.roughness = m.roughness;
        p.specular_tint = m.specular_tint;
        p.anisotropy = m.anisotropy;
        p.sheen = m.sheen;
        p.sheen_tint = m.sheen_tint;
        p.clearcoat = m.clearcoat;
        p.clearcoat_gloss = m.clearcoat_gloss;
        p.ior = m.ior;
        p.specular_transmission = m.specular_transmission;

        material_params.push_back(p);
    }

    lights = scene.lights;
}

RenderStats RenderEmbree::render(const glm::vec3 &pos,
                                 const glm::vec3 &dir,
                                 const glm::vec3 &up,
                                 const float fovy,
                                 const bool camera_changed)
{
    using namespace std::chrono;
    RenderStats stats;

    if (camera_changed) {
        frame_id = 0;
    }

    glm::vec2 img_plane_size;
    img_plane_size.y = 2.f * std::tan(glm::radians(0.5f * fovy));
    img_plane_size.x = img_plane_size.y * static_cast<float>(fb_dims.x) / fb_dims.y;

    embree::ViewParams view_params;
    view_params.pos = pos;
    view_params.dir_du = glm::normalize(glm::cross(dir, up)) * img_plane_size.x;
    view_params.dir_dv =
        glm::normalize(glm::cross(view_params.dir_du, dir)) * img_plane_size.y;
    view_params.dir_top_left = dir - 0.5f * view_params.dir_du - 0.5f * view_params.dir_dv;
    view_params.frame_id = frame_id;

    embree::SceneContext ispc_scene;
    ispc_scene.scene = scene_bvh->handle;
    ispc_scene.instances = scene_bvh->ispc_instances.data();
    ispc_scene.materials = material_params.data();
    ispc_scene.textures = ispc_textures.data();
    ispc_scene.lights = lights.data();
    ispc_scene.num_lights = lights.size();

    // Round up the number of tiles we need to run in case the
    // framebuffer is not an even multiple of tile size
    const glm::uvec2 ntiles(fb_dims.x / tile_size.x + (fb_dims.x % tile_size.x != 0 ? 1 : 0),
                            fb_dims.y / tile_size.y + (fb_dims.y % tile_size.y != 0 ? 1 : 0));

#ifdef REPORT_RAY_STATS
    std::vector<uint64_t> num_rays(tiles.size(), 0);
#endif
    uint8_t *color = reinterpret_cast<uint8_t *>(img.data());

    auto start = high_resolution_clock::now();
    tbb::parallel_for(uint32_t(0), ntiles.x * ntiles.y, [&](uint32_t tile_id) {
        const glm::uvec2 tile = glm::uvec2(tile_id % ntiles.x, tile_id / ntiles.x);
        const glm::uvec2 tile_pos = tile * tile_size;
        const glm::uvec2 tile_end = glm::min(tile_pos + tile_size, fb_dims);
        const glm::uvec2 actual_tile_dims = tile_end - tile_pos;

        embree::Tile ispc_tile;
        ispc_tile.x = tile_pos.x;
        ispc_tile.y = tile_pos.y;
        ispc_tile.width = actual_tile_dims.x;
        ispc_tile.height = actual_tile_dims.y;
        ispc_tile.fb_width = fb_dims.x;
        ispc_tile.fb_height = fb_dims.y;
        ispc_tile.data = tiles[tile_id].data();
        ispc_tile.ray_stats = ray_stats[tile_id].data();

        ispc::trace_rays(&ispc_scene, &ispc_tile, &view_params);

        ispc::tile_to_uint8(&ispc_tile, color);
#ifdef REPORT_RAY_STATS
        num_rays[tile_id] = std::accumulate(
            ray_stats[tile_id].begin(),
            ray_stats[tile_id].end(),
            uint64_t(0),
            [](const uint64_t &total, const uint16_t &c) { return total + c; });
#endif
    });
    auto end = high_resolution_clock::now();
    stats.render_time = duration_cast<nanoseconds>(end - start).count() * 1.0e-6;

#ifdef REPORT_RAY_STATS
    const uint64_t total_rays = std::accumulate(num_rays.begin(), num_rays.end(), 0);
    stats.rays_per_second = total_rays / (stats.render_time * 1.0e-3);
#endif

    ++frame_id;

    return stats;
}<|MERGE_RESOLUTION|>--- conflicted
+++ resolved
@@ -52,17 +52,8 @@
     for (const auto &mesh : scene.meshes) {
         std::vector<std::shared_ptr<embree::Geometry>> geometries;
         for (const auto &geom : mesh.geometries) {
-<<<<<<< HEAD
             geometries.push_back(std::make_shared<embree::Geometry>(
                 device, geom.vertices, geom.indices, geom.normals, geom.uvs));
-=======
-            geometries.push_back(std::make_shared<embree::Geometry>(device,
-                                                                    geom.vertices,
-                                                                    geom.indices,
-                                                                    geom.normals,
-                                                                    geom.uvs,
-                                                                    geom.material_id));
->>>>>>> 6183efa1
         }
 
         meshes.push_back(std::make_shared<embree::TriangleMesh>(device, geometries));
